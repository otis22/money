ARG VERSION

FROM php:${VERSION}-cli-alpine

WORKDIR /app

RUN apk --no-cache add pcre-dev ${PHPIZE_DEPS} \
  && pecl install xdebug \
  && apk del pcre-dev ${PHPIZE_DEPS}

RUN docker-php-ext-install -j$(nproc) bcmath

RUN curl -sS https://getcomposer.org/installer | \
<<<<<<< HEAD
    php -- --install-dir=/usr/local/bin --filename=composer

ENV XDEBUG_MODE=coverage
=======
    php -- --2 --install-dir=/usr/local/bin --filename=composer
>>>>>>> 1926f2d8
<|MERGE_RESOLUTION|>--- conflicted
+++ resolved
@@ -11,10 +11,4 @@
 RUN docker-php-ext-install -j$(nproc) bcmath
 
 RUN curl -sS https://getcomposer.org/installer | \
-<<<<<<< HEAD
-    php -- --install-dir=/usr/local/bin --filename=composer
-
-ENV XDEBUG_MODE=coverage
-=======
-    php -- --2 --install-dir=/usr/local/bin --filename=composer
->>>>>>> 1926f2d8
+    php -- --2 --install-dir=/usr/local/bin --filename=composer